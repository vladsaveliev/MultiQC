---
Using MultiQC:
  Installation: installation.md
  Running MultiQC: usage.md
  Using Reports: reports.md
  Configuration: config.md
  Customising Reports: customisation.md
  Using MultiQC in pipelines: pipelines.md
  Common Problems: troubleshooting.md
MultiQC Modules:
  Pre-alignment:
    Adapter Removal: modules/adapterRemoval.md
    AfterQC: modules/afterqc.md
    Bcl2fastq: modules/bcl2fastq.md
    BioBloom Tools: modules/biobloomtools.md
    Cluster Flow: modules/clusterflow.md
    Cutadapt: modules/cutadapt.md
    ClipAndMerge: modules/clipandmerge.md
    FastQ Screen: modules/fastq_screen.md
    FastQC: modules/fastqc.md
    Fastp: modules/fastp.md
    FLASh: modules/flash.md
    Flexbar: modules/flexbar.md
    InterOp: modules/interop.md
    iVar: modules/ivar.md
    Jellyfish: modules/jellyfish.md
    KAT: modules/kat.md
    leeHom: modules/leehom.md
    minionqc: modules/minionqc.md
    pycoQC: modules/pycoqc.md
    Pychopper: modules/pychopper.md
    SeqyClean: modules/seqyclean.md
    Sickle: modules/sickle.md
    Skewer: modules/skewer.md
    SortMeRNA: modules/sortmerna.md
    Trimmomatic: modules/trimmomatic.md
  Aligners:
    Biscuit: modules/biscuit.md
    Bismark: modules/bismark.md
    Bowtie 1: modules/bowtie1.md
    Bowtie 2: modules/bowtie2.md
    BBMap: modules/bbmap.md
    HiCUP: modules/hicup.md
    HiCPro: modules/hicpro.md
    HISAT2: modules/hisat2.md
    Kallisto: modules/kallisto.md
    Long Ranger: modules/longranger.md
    Salmon: modules/salmon.md
    STAR: modules/star.md
    TopHat: modules/tophat.md
    DRAGEN: modules/dragen.md
    MALT: modules/malt.md
  Post-alignment:
    Bamtools: modules/bamtools.md
    Bcftools: modules/bcftools.md
    biobambam2: modules/biobambam2.md
    BUSCO: modules/busco.md
    Conpair: modules/conpair.md
    DamageProfiler: modules/damageprofiler.md
    DeDup: modules/dedup.md
    deepTools: modules/deeptools.md
    Disambiguate: modules/disambiguate.md
    featureCounts: modules/featureCounts.md
    fgbio: modules/fgbio.md
    GATK: modules/gatk.md
    goleft_indexcov: modules/goleft_indexcov.md
    Hap.py: modules/happy.md
    HiCExplorer: modules/hicexplorer.md
    HOPS: modules/hops.md
    HOMER: modules/homer.md
    HTSeq: modules/htseq.md
    Kaiju: modules/kaiju.md
    Kraken: modules/kraken.md
    MACS2: modules/macs2.md
    Methyl QA: modules/methylQA.md
    mosdepth: modules/mosdepth.md
    miRTrace: modules/mirtrace.md
    mirtop: modules/mirtop.md
    MTNucRatio: modules/mtnucratio.md
    MultiVCFAnalyzer: modules/multivcfanalyzer.md
    phantompeakqualtools: modules/phantompeakqualtools.md
    Peddy: modules/peddy.md
    Picard: modules/picard.md
    Preseq: modules/preseq.md
    Prokka: modules/prokka.md
    PURPLE: modules/purple.md
<<<<<<< HEAD
=======
    qc3C: modules/qc3C.md
>>>>>>> 8390d868
    QoRTs: modules/qorts.md
    Qualimap: modules/qualimap.md
    Quast: modules/quast.md
    RNA-SeQC: modules/rna_seqc.md
    Rockhopper: modules/rockhopper.md
    RSEM: modules/rsem.md
    RSeQC: modules/rseqc.md
    Samblaster: modules/samblaster.md
    Samtools: modules/samtools.md
    Sentieon: modules/sentieon.md
    Sargasso: modules/sargasso.md
    SexDetErrmine: modules/sexdeterrmine.md
    Slamdunk: modules/slamdunk.md
    SnpEff: modules/snpeff.md
    SNPsplit: modules/snpsplit.md
    Somalier: modules/somalier.md
    Supernova: modules/supernova.md
    Stacks: modules/stacks.md
    THeTA2: modules/theta2.md
    VarScan2: modules/varscan2.md
    VCFTools: modules/vcftools.md
    verifyBAMID: modules/verifybamid.md
Custom Content:
  Introduction: custom_content.md
Coding with MultiQC:
  Writing new modules: modules.md
  Plotting Functions: plots.md
  MultiQC Plugins: plugins.md
  Writing new templates: templates.md
  Updating for compatibility: compatibility.md
---

# MultiQC Documentation

MultiQC is a tool to aggregate bioinformatics results across many samples
into a single report. It's written in Python and contains modules for a number
of common tools.

The documentation has the following pages:

- [Docs homepage](README.md) _(this README file)_
- Using MultiQC
  - [Installing MultiQC](installation.md)
  - [Running MultiQC](usage.md)
  - [Using Reports](reports.md)
  - [Configuration](config.md)
  - [Customising Reports](customisation.md)
  - [Common Problems](troubleshooting.md)
- [MultiQC Modules](modules/)
- [Custom Content](custom_content.md)
- Coding with MultiQC
  - [Writing new templates](templates.md)
  - [Writing new modules](modules.md)
  - [Plugins](plugins.md)
  - [MultiQC Plugins](plugins.md)
  - [Updating for compatibility](compatibility.md)

These docs can be read in any of three ways:

- On the MultiQC Website: <http://multiqc.info>
- On GitHub: <https://github.com/ewels/MultiQC/>
- As part of the distributed source code (in `/docs/`)

If you're curious how the website works, check out the
[MultiQC website repository](https://github.com/ewels/MultiQC_website).

## Contributing to MultiQC

If you write a module which could be of use to others, it would be great to
merge those changes back into the core MultiQC project.

For instructions on how best to do this, please see the
[contributing instructions](https://github.com/ewels/MultiQC/blob/master/.github/CONTRIBUTING.md).<|MERGE_RESOLUTION|>--- conflicted
+++ resolved
@@ -84,10 +84,7 @@
     Preseq: modules/preseq.md
     Prokka: modules/prokka.md
     PURPLE: modules/purple.md
-<<<<<<< HEAD
-=======
     qc3C: modules/qc3C.md
->>>>>>> 8390d868
     QoRTs: modules/qorts.md
     Qualimap: modules/qualimap.md
     Quast: modules/quast.md
