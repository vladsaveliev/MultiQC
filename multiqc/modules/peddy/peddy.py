--- conflicted
+++ resolved
@@ -159,15 +159,6 @@
         family_ids = [x.get("family_id") for x in self.peddy_data.values()]
 
         headers = OrderedDict()
-<<<<<<< HEAD
-        headers['family_id'] = {
-            'title': 'Family',
-            'hidden': True if all([v == family_ids[0] for v in family_ids]) else False
-        }
-        headers['ancestry-prediction'] = {
-            'title': 'Anc',
-            'description': 'Ancestry Prediction',
-=======
         headers["family_id"] = {
             "title": "Family ID",
             "hidden": True if all([v == family_ids[0] for v in family_ids]) else False,
@@ -175,32 +166,17 @@
         headers["ancestry-prediction"] = {
             "title": "Ancestry",
             "description": "Ancestry Prediction",
->>>>>>> 8390d868
         }
         headers["ancestry-prob_het_check"] = {
             "title": "P(Ancestry)",
             "description": "Probability predicted ancestry is correct.",
         }
-<<<<<<< HEAD
-        headers['sex_het_ratio'] = {
-            'title': 'Sex/Het',
-        }
-        headers['error_sex_check'] = {
-            'title': 'Correct sex',
-            'description': 'Displays False if error in sample sex prediction',
-        }
-        headers['predicted_sex_sex_check'] = {
-            'title': 'Sex',
-            'description': 'Predicted sex',
-            'scale': 'Set2',
-=======
         headers["sex_het_ratio"] = {
             "title": "Sex / Het Ratio",
         }
         headers["error_sex_check"] = {
             "title": "Correct Sex",
             "description": "Displays False if error in sample sex prediction",
->>>>>>> 8390d868
         }
         headers["predicted_sex_sex_check"] = {"title": "Sex", "description": "Predicted sex"}
         self.general_stats_addcols(self.peddy_data, headers)
