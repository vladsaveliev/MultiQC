--- conflicted
+++ resolved
@@ -57,17 +57,6 @@
         One parser to rule them all."""
 
         conpair_regexes = {
-<<<<<<< HEAD
-            'concordance': r"Concordance: ([\d\.]+)%",
-            'concordance_used_markers': r"Based on (\d+)/\d+ markers",
-            'concordance_total_markers': r"Based on \d+/(\d+) markers",
-            'concordance_marker_threshold': r"\(coverage per marker threshold : (\d+) reads\)",
-            'concordance_min_mapping_quality': r"Minimum mappinq quality: (\d+)",
-            'concordance_min_base_quality': r"Minimum base quality: (\d+)",
-            'contamination_normal': r"Normal sample contamination level: ([\d\.]+)%",
-            'contamination_tumor': r"Tumor sample contamination level: ([\d\.]+)%",
-            'contamination': r"Sample contamination level: ([\d\.]+)%",
-=======
             "concordance_concordance": r"Concordance: ([\d\.]+)%",
             "concordance_used_markers": r"Based on (\d+)/\d+ markers",
             "concordance_total_markers": r"Based on \d+/(\d+) markers",
@@ -76,7 +65,7 @@
             "concordance_min_base_quality": r"Minimum base quality: (\d+)",
             "contamination_normal": r"Normal sample contamination level: ([\d\.]+)%",
             "contamination_tumor": r"Tumor sample contamination level: ([\d\.]+)%",
->>>>>>> 8390d868
+            "contamination": r"Sample contamination level: ([\d\.]+)%",
         }
 
         parsed_data = {}
@@ -86,30 +75,20 @@
                 parsed_data[k] = float(match.group(1))
 
         def _cp_type(data):
-<<<<<<< HEAD
-            if 'concordance' in parsed_data:
-                return 'concordance'
-            elif 'contamination_normal' in parsed_data:
-                return 'contamination'
-
-        if len(parsed_data) > 0:
-            if 'concordance_used_markers' in parsed_data:
-                parsed_data['concordance_markers'] = str(int(parsed_data['concordance_used_markers'])) + '/' + \
-                                                     str(int(parsed_data['concordance_total_markers']))
-            if f['s_name'] in self.conpair_data:
-                if(_cp_type(self.conpair_data[f['s_name']]) == _cp_type(parsed_data)):
-                    log.debug("Duplicate sample name found! Overwriting: {}".format(f['s_name']))
-=======
             if "concordance_concordance" in parsed_data:
                 return "concordance"
             elif "contamination_normal" in parsed_data:
                 return "contamination"
 
         if len(parsed_data) > 0:
+            if "concordance_used_markers" in parsed_data:
+                parsed_data["concordance_markers"] = (
+                    str(int(parsed_data["concordance_used_markers"])) + '/' + \
+                    str(int(parsed_data["concordance_total_markers"]))
+                )
             if f["s_name"] in self.conpair_data:
                 if _cp_type(self.conpair_data[f["s_name"]]) == _cp_type(parsed_data):
                     log.debug("Duplicate sample name found! Overwriting: {}".format(f["s_name"]))
->>>>>>> 8390d868
             else:
                 self.conpair_data[f["s_name"]] = dict()
             self.add_data_source(f, section=_cp_type(parsed_data))
@@ -120,55 +99,28 @@
         basic stats table at the top of the report"""
 
         headers = {}
-<<<<<<< HEAD
-        headers['concordance'] = {
-            'title': 'T/N conc',
+        headers["concordance_concordance"] = {
+            "title": "T/N conc",
             'description': 'Tumor/normal concordance',
-            'max': 100,
-            'min': 0,
-            'suffix': '%',
-            'format': '{:,.2f}',
-            'scale': 'OrRd-rev'
-        }
-        headers['concordance_markers'] = {
-            'title': 'Markers',
-            'description': 'Markers used to determine tumor/normal concordance level. If too low, consider running w/o -H (or --use-het-markers at wrapper)',
-            'hidden': True
-        }
-        headers['contamination'] = {
-            'title': 'Contam',
-            'description': 'Sample contamination level',
-            'max': 100,
-            'min': 0,
-            'suffix': '%',
-            'format': '{:,.3f}',
-            'scale': 'OrRd'
-        }
-        headers['contamination_normal'] = {
-            'title': 'N Contamination',
-            'description': 'Normal sample contamination level',
-            'max': 100,
-            'min': 0,
-            'suffix': '%',
-            'format': '{:,.3f}',
-            'scale': 'OrRd'
-        }
-        headers['contamination_tumor'] = {
-            'title': 'T Contamination',
-            'description': 'Tumor sample contamination level',
-            'max': 100,
-            'min': 0,
-            'suffix': '%',
-            'format': '{:,.3f}',
-            'scale': 'OrRd'
-=======
-        headers["concordance_concordance"] = {
-            "title": "Concordance",
             "max": 100,
             "min": 0,
             "suffix": "%",
             "format": "{:,.2f}",
             "scale": "RdYlGn",
+        }
+        headers["concordance_markers"] = {
+            "title": "Markers",
+            "description": "Markers used to determine tumor/normal concordance level. If too low, consider running w/o -H (or --use-het-markers at wrapper)",
+            "hidden": True
+        }
+        headers["contamination"] = {
+            "title": "Contamination",
+            "description": "Sample contamination level",
+            "max": 100,
+            "min": 0,
+            "suffix": "%",
+            "format": "{:,.3f}",
+            "scale": "OrRd"
         }
         headers["contamination_normal"] = {
             "title": "N Contamination",
@@ -177,7 +129,7 @@
             "min": 0,
             "suffix": "%",
             "format": "{:,.3f}",
-            "scale": "RdYlBu-rev",
+            "scale": "OrRd",
         }
         headers["contamination_tumor"] = {
             "title": "T Contamination",
@@ -186,7 +138,6 @@
             "min": 0,
             "suffix": "%",
             "format": "{:,.3f}",
-            "scale": "RdYlBu-rev",
->>>>>>> 8390d868
+            "scale": "OrRd",
         }
         self.general_stats_addcols(self.conpair_data, headers)