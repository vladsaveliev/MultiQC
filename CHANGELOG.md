--- conflicted
+++ resolved
@@ -9,18 +9,15 @@
 * [**FLASh**](https://ccb.jhu.edu/software/FLASH/)
     * FLASH (Fast Length Adjustment of SHort reads)
     * Module written by [@pooranis](https://github.com/pooranis/)
+* [**MinIONQC**](https://github.com/roblanf/minion_qc)
+    * QC of reads from ONT long-read sequencing
+    * Module written by [@ManavalanG](https://github.com/ManavalanG)
 * [**phantompeakqualtools**](https://www.encodeproject.org/software/phantompeakqualtools)
     * A tool for informative enrichment and quality measures for ChIP-seq/DNase-seq/FAIRE-seq/MNase-seq data.
     * Module written by [@chuan-wang](https://github.com/chuan-wang/)
-<<<<<<< HEAD
-* [**MinIONQC**](https://github.com/roblanf/minion_qc)
-    * QC of reads from ONT long-read sequencing
-    * Module written by [@ManavalanG](https://github.com/ManavalanG)
-=======
 * [**Stacks**](http://catchenlab.life.illinois.edu/stacks/)
     * A software for analyzing restriction enzyme-based data (e.g. RAD-seq). Support for Stacks >= 2.1 only.
     * Module written by [@remiolsen](https://github.com/remiolsen/)
->>>>>>> c1881f47
 
 #### Module updates:
 * **AdapterRemoval**
